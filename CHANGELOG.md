<<<<<<< HEAD
2/27/2017
---------
* Merge PR#47 which addresses META_PE output inconsistencies during module exceptions. This should increase consistency in FSF outputs and remove barriers to indexing / storage in document oriented databases. 

=======
>>>>>>> 0e1e3273
2/25/2017
----------
* Merged PR#46 which is minor tweak to the misc_hexascii_pe_in_html comments to help avoid some AV vendors flagging the rule file as malware. 

2/09/2017
---------
* Merged PR#43 which moves the pidfile path (formerly hard coded into fsf-server.main) to the fsf-server.conf.config. This allows for more flexible deployment of FSF across multiple platforms. 

2/08/2017
---------

* Merged PR #41 to fix issue #40 where the META_JAVA class was returning a tuple in one of its sub values. This was causing issues with external systems that had strict json interperters. Fix was to convert the tuple to a python dictionary / json sub-document.


1/10/2017
---------

* Moving CLI arg input check for archive type out of the fsf-client module to the main section to make the client code easier to re-use.


12/20/2016
---------

* Added new module META_MACHO - Collect data on Mach-o binaries (thanks zcatbear!)

12/07/2016
---------

* Better error output when an export directory cannot be created or written to.

08/28/2016
---------

* Small bug fix in how connection attempts are made from client. 

08/17/2016
---------

* Merged pull request from spartan782. Allow fail over incase of multiple servers.

07/13/2016
---------

* Small fix to make fsf virtualenv compatible

04/27/2016
----------

* Added new module:
   * EXTRACT_HEXASCII_PE - Snag encoded PE files inside of files (example in source)

* Added new Yara signatures:
   * misc_hexascii_pe_in_html
   * misc_no_dosmode_header

02/11/2016
----------

* Formal 1.0 stable release :)

* Removal of '--interactive' and '--not-interactive' modes from client/server

* Introduction of new flags to the client to support more flexibility 
	* Added '--source', to specify the source of the input. Useful when scaling up to larger operations or supporting multiple sources; such as integrating with a sensor grid or other network defense solutions. Defaults to 'Analyst' as submission source
	* Added '--delete' to remove file from client after sent to FSF server. Data can be archived later on server depending on selected options
	* Added '--archive' to specify how the file submission should be stored on the server (if at all)
		* The most common option is 'none' which will tell the server not to archive for this submission (default)
		* 'file-on-alert' will archive the file only if the alert flag is set
		* 'all-on-alert' will archive the file and all sub objects if the alert flag is set
		* 'all-the-files' will archive all the files sent to the scanner regardless of the alert flag
		* 'all-the-things' will archive the file and all sub objects regardless of the alert flag
	* Added '--suppress-report', don't return a JSON report back to the client and log client-side errors to the locally configured log directory. Choosing this will log scan results server-side only. Needed for automated scanning use cases when sending large amount of files for bulk collection. Set to false by default.

* Updated documentation:
	* New process flow diagram to reflect changes
	* New overview picture to get rid of old 'interactive modes'
	* Updated [modules](https://github.com/EmersonElectricCo/fsf/blob/master/docs/MODULES.md) to reflect removal of 'interactive' modes and addition of new flags
	* Added a few usage notes to the readme based on the recent changes
		* fsf_client -h output
	* Added a module matrix to give an overview of capabilities

02/03/2016
----------
* Docker image updated (thanks wzod!)

02/01/2016
----------

* Updated documentation:
	* README update to include post-processing capability
	* Added documentation on incorporating jq filters for post-processing (JQ_FILTERS.md)
	* Updated FSF process diagram
	* Updated install documents to include new requirements:
		* Python modules: pyelftools, javatools, requests
		* Tools: jq

* Introduced the addition of report post processing capability using jq filters!
	* Observations informed by jq filters are now added to the FSF report summary
	* Check out the [documentation](https://github.com/EmersonElectricCo/fsf/blob/master/docs/JQ_FILTERS.md)

* Added new modules:
	* META_ELF - Extract metadata contents inside ELF files
	* META_JAVA_CLASS - Expose requirements, capabilities, and other metadata inside Java class files
	* META_VT_INSPECT - Query VT for AV assessment on various files (public/private API key required)

* Bug fixes:
	* Spacing issue with a few lines in fsf_client.py
	* UnicodeDecodeError with some kinds of macro files, adjusted EXTRACT_VBA_MACRO to accommodate

* Added some starter jq filters:
	* embedded_sfx_rar_w_exe.jq  
	* macro_gt_five_suspicious.jq  
	* no_yara_hits.jq          
	* vt_broadbased_detections_found.jq  
	* vt_match_not_found.jq
	* exe_in_zip.jq              
	* many_objects.jq              
	* one_module.jq            
	* vt_exploit_detections_found.jq
	* fresh_vt_scan.jq           
	* more_than_ten_yara.jq        
	* pe_recently_compiled.jq  
	* vt_match_found.jq

* Added new Yara signatures:
	* ft_elf.yara
	* ft_java_class.yara

01/09/2016
----------
* Docker image updated (thanks wzod!)

01/08/2016
----------

* Updated installation docs to include cabextract and latest pefile module

* Added new module:
	* EXTRACT_CAB - Extract contents and metadata of MS CAB files. Requires installation of cabextract utility

* Improved some modules:
	* META_PE - Now includes metadata for the entry point, image base, and import hash. Requires latest pefile module (>= 1.2.10-139)
	* META_BASIC_INFO - Made this an ordered dictionary for display reasons

* Core changes to address some minor bugs.
	* Added server side timeout condition in off chance where client terminates connection mid transfer
	* Added small sanity check to verify input is from a true FSF client 

* Added new Yara signatures:
	* ft_cab.yara
	* ft_jar.yara

11/23/2015
----------

* NOTE - please ensure you have the OpenSSL development libraries installed (openssl-devel for RH distros, libssl-dev for Debian) before installing Yara. Otherwise signatures like the newly added `misc_pe_signature.yara` will not work! If you don't have these, please install them and then reinstall Yara. This has been captured in [Yara Issue #378](https://github.com/plusvic/yara/issues/378).

* Updated installation requirements to include Python modules pyasn1 and pyasn1-modules. This is necessary to use META_PE_SIGNATURE.

* Added new modules:
 * EXTRACT_RTF_OBJ - Get embedded, hexascii encoded, OLE objects within RTFs.
 * EXTRACT_TAR - Get metadata and embedded objects within a TAR file and extract them. Some interesting goodies in TAR metadata, you should check it out!
 * EXTRACT_GZIP - Get embedded file within GZIP archive and extract it
 * META_PE_SIGNATURE - Get certificate metadata from PE files. Long overdue and really useful I hope!

* Improved some modules:
 * META_PE - Now delivers information on PE imports and export entries as appropriate, also provides version info 
 * EXTRACT_ZIP - More generous on corrupt ZIP files. It will now process embedded archives the best it can, if one is corrupt, it will move to the next instead of failing entirely
 * EXTRACT_RAR - Removed StringIO module in imports, was unnecessary

* Added a section on jq tippers for help interacting FSF JSON output in docs
 * Filter out multiple nodes from JSON output
 * Show results from only one module
 * Contribute your own creative jq-fu!

* Updated Test.json to accommodate output from module additions

* Updated README.md with notes on jq use with FSF data

* Added new Yara signatures:
 * ft_gzip.yara
 * ft_rtf.yara
 * ft_tar.yara
 * misc_pe_signature.yara

* Docker image updated (thanks wzod!)

11/09/2015
----------
* Added detailed step-by-step installation instructions for Ubuntu and CentOS platforms. (thanks for the nudge cfossace!)

11/06/2015
----------
* Docker image updated (thanks wzod!)

11/05/2015
----------
* Changes to core code to accomodate the following:
 * Point client to more than one FSF server if desired
 * Added option for analyst to dump all subobjects returned to client
 * Added summary key value pairs for list of unique Yara signature hits as well as modules run with results. Helps to better digest output.

* Added new modules:
 * EXTRACT_UPX - Unpack upx packed binaries
 * EXTRACT_VBA_MACRO - Extract and scan macro for anomolies to include in report using oletools.olevba module

* Added new Yara sig:
 * misc_upx_packed_binary.yara

* Documentation updates:
 * Updated module howto and readme documentation to incorporate recent core changes
 * Added visual graphic of test.zip along with sample file and JSON output to help with understanding

10/14/2015
----------
* Minor grammar and usage clarifications (thanks mkayoh!)

09/28/2015
----------
* Docker image added (thanks wzod!)

08/28/2015
----------
* Added new modules:
 * EXTRACT_EMBEDDED - if hachoir subfile detects embedded content, rip it out and feed it back in for scanning
 * EXTRACT_SWF - return basic metadata about SWF, but also deflate LZMA or ZLib compressed SWF files
 * META_OLECF - Return basic metadata concerning an OLE document (hachoir again for the heavy lifting)
 * META_OOXML - Parse the core.xml file for various properties of a file
 * META_PDF - Return basic metadata on PDF files

* Added new Yara sigs:
 * ft_office_open_xml.yara
 * ft_ole_cf.yara
 * ft_pdf.yara
 * ft_swf.yara
 * misc_compressed_exe.yara
 * misc_ooxml_core_properties.yara

08/05/2015
----------
* Initial commit<|MERGE_RESOLUTION|>--- conflicted
+++ resolved
@@ -1,10 +1,8 @@
-<<<<<<< HEAD
+
 2/27/2017
 ---------
 * Merge PR#47 which addresses META_PE output inconsistencies during module exceptions. This should increase consistency in FSF outputs and remove barriers to indexing / storage in document oriented databases. 
 
-=======
->>>>>>> 0e1e3273
 2/25/2017
 ----------
 * Merged PR#46 which is minor tweak to the misc_hexascii_pe_in_html comments to help avoid some AV vendors flagging the rule file as malware. 
